repos:
-   repo: https://github.com/ambv/black
    rev: 21.12b0
    hooks:
    - id: black
      language_version: python3.8
-   repo: https://github.com/pre-commit/pre-commit-hooks
    rev: v1.2.3
    hooks:
    - id: flake8
<<<<<<< HEAD
      entry: flake8 --ignore=E203,W503
-   repo: local
    hooks:
    -   id: pytest
        name: pytest
        entry: /home/risitop/.local/share/virtualenvs/transmorph_local-9qMrZcwm/bin/pytest --testmon
        language: python
        pass_filenames: false
        always_run: true
        additional_dependencies:
            - pymde
            - pynndescent
=======
      entry: flake8 --ignore=E203,W503
>>>>>>> 415685b5
<|MERGE_RESOLUTION|>--- conflicted
+++ resolved
@@ -8,7 +8,6 @@
     rev: v1.2.3
     hooks:
     - id: flake8
-<<<<<<< HEAD
       entry: flake8 --ignore=E203,W503
 -   repo: local
     hooks:
@@ -20,7 +19,4 @@
         always_run: true
         additional_dependencies:
             - pymde
-            - pynndescent
-=======
-      entry: flake8 --ignore=E203,W503
->>>>>>> 415685b5
+            - pynndescent