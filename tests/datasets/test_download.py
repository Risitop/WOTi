#!/usr/bin/env python3

from transmorph.datasets import load_bank, remove_bank

<<<<<<< HEAD

to_test = True
=======
ENABLE = False
>>>>>>> fb97a37a


def test_download_chen10x():
    if not ENABLE:
        return
    remove_bank("chen_10x")
    _ = load_bank("chen_10x")


def test_download_pal10x():
    if not ENABLE:
        return
    remove_bank("pal_10x")
    _ = load_bank("pal_10x")


def test_download_travaglini10x():
    if not ENABLE:
        return
    remove_bank("travaglini_10x")
    _ = load_bank("travaglini_10x")


def test_download_zhou10x():
    if not ENABLE:
        return
    remove_bank("zhou_10x")
    _ = load_bank("zhou_10x")


if __name__ == "__main__":
    test_download_pal10x()<|MERGE_RESOLUTION|>--- conflicted
+++ resolved
@@ -2,12 +2,7 @@
 
 from transmorph.datasets import load_bank, remove_bank
 
-<<<<<<< HEAD
-
-to_test = True
-=======
 ENABLE = False
->>>>>>> fb97a37a
 
 
 def test_download_chen10x():
